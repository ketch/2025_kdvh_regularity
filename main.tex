--- conflicted
+++ resolved
@@ -220,7 +220,6 @@
 
 \section{Some numerical results}
 
-<<<<<<< HEAD
 The results currently included here are computed using a 1st-order HLL solver.  It should be
 kept in mind that this is quite dissipative so longer-time solutions will not be accurate.
 
@@ -249,7 +248,6 @@
 \end{figure}
 
 
-=======
 \todo{TODO}
 
 
@@ -270,5 +268,4 @@
 
 \printbibliography
 
->>>>>>> f5cf0d84
 \end{document}
